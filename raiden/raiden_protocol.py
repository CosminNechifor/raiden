--- conflicted
+++ resolved
@@ -31,49 +31,12 @@
         self.sent_acks = dict()  # msghash: Ack
 
     def send(self, receiver_address, msg):
-<<<<<<< HEAD
-        assert isaddress(receiver_address)
-        assert not isinstance(msg, (Ack, BaseError)), msg
-
-        host_port = self.discovery.get(receiver_address)
-        data = msg.encode()
-        msghash = sha3(data)
-        self.tries[msghash] = self.max_tries
-
-        log.info('SENDING {} > {} : [{}] {}'.format(
-            pex(self.raiden.address),
-            pex(receiver_address),
-            pex(msghash),
-            msg,
-        ))
-=======
         if not isaddress(receiver_address):
             raise ValueError('Invalid address {}'.format(pex(receiver_address)))
->>>>>>> a6c228bf
 
         if isinstance(msg, (Ack, BaseError)):
             raise ValueError('Do not use send for Ack messages or Erorrs')
 
-<<<<<<< HEAD
-        def repeater():
-            while self.tries.get(msghash, 0) > 0:
-                if not self.repeat_messages and self.tries[msghash] < self.max_tries:
-                    raise Exception('DEACTIVATED MSG resents {} {}'.format(
-                        pex(receiver_address),
-                        msg,
-                    ))
-
-                self.tries[msghash] -= 1
-                self.transport.send(self.raiden, host_port, data)
-                gevent.sleep(self.try_interval)
-
-            # Each sent msg must be acked. When msg is acked its hash is removed from self.tries
-            if msghash in self.tries:
-                # FIXME: suspend node + recover from the failure
-                raise RuntimeError('Node does not reply')
-
-        return gevent.spawn(repeater)
-=======
         if len(msg.encode()) > self.max_message_size:
             raise ValueError('message size excedes the maximum {}'.format(self.max_message_size))
 
@@ -106,7 +69,6 @@
             self.number_of_tries[msghash] += 1
             self.transport.send(self.raiden, host_port, data)
             gevent.sleep(self.try_interval)
->>>>>>> a6c228bf
 
     def send_ack(self, receiver_address, msg):
         assert isinstance(msg, (Ack, BaseError))
@@ -148,15 +110,7 @@
                 pex(msg.echo)
             ))
 
-<<<<<<< HEAD
-            del self.tries[msg.echo]
-            return
-
-        assert isinstance(msg, Secret) or msg.sender
-        self.raiden.on_message(msg, msghash)
-=======
             del self.number_of_tries[msg.echo]
         else:
             assert isinstance(msg, Secret) or msg.sender
-            self.raiden.on_message(msg, msghash)
->>>>>>> a6c228bf
+            self.raiden.on_message(msg, msghash)