# -*- coding: utf8 -*-
import logging
from collections import namedtuple
from itertools import chain

import gevent
from ethereum import slogging
from ethereum.utils import encode_hex
from gevent.event import Event

from raiden.messages import (
    DirectTransfer,
    Lock,
    LockedTransfer,
    TransferTimeout,
)
from raiden.mtree import merkleroot
from raiden.utils import sha3, pex, lpex
from raiden.tasks import REMOVE_CALLBACK

log = slogging.getLogger(__name__)  # pylint: disable=invalid-name

# A lock and it's computed hash, this namedtuple is used to keep the
# `sha3(lock.as_bytes)` cached since this value is used to construct the
# merkletree
PendingLock = namedtuple('PendingLock', ('lock', 'lockhashed'))

# The lock and the secret to unlock it, this is all the data required to
# construct an unlock proof. The proof is not calculated because we only need
# it when the contract is closed.
UnlockPartialProof = namedtuple('UnlockProof', ('lock', 'lockhashed', 'secret'))

# The proof that can be used to unlock a secret with a smart contract
UnlockProof = namedtuple('UnlockProof', ('merkle_proof', 'lock_encoded', 'secret'))


class InvalidNonce(Exception):
    pass


class InvalidSecret(Exception):
    pass


class InvalidLocksRoot(Exception):
    pass


class InvalidLockTime(Exception):
    pass


class InsufficientBalance(Exception):
    pass


class BalanceProof(object):
    """ Saves the state required to settle a netting contract. """

    def __init__(self):
        # locks that we are mediating but the secret is unknow
        self.hashlock_pendinglocks = dict()

        # locks that we known the secret but our partner hasn't updated it's
        # state yet
        self.hashlock_unclaimedlocks = dict()

        # locks that we known the secret and the partner has update it's state
        # but we don't have an up-to-date transfer to use as a proof
        self.hashlock_unlockedlocks = dict()

        # the latest known transfer with a correct locksroot that can be used
        # as a proof
        self.transfer = None

    def unclaimed_merkletree(self):
        alllocks = chain(
            self.hashlock_pendinglocks.values(),
            self.hashlock_unclaimedlocks.values()
        )
        return [lock.lockhashed for lock in alllocks]

    def merkleroot_for_unclaimed(self):
        alllocks = chain(
            self.hashlock_pendinglocks.values(),
            self.hashlock_unclaimedlocks.values()
        )
        return merkleroot(lock.lockhashed for lock in alllocks)

    def is_pending(self, hashlock):
        """ True if a secret is not known for the given `hashlock`. """
        return hashlock in self.hashlock_pendinglocks

    def is_unclaimed(self, hashlock):
        """ True if a secret is known but we didnt claim it yet.

        A lock is not claimed until the partner send the secret back.
        """
        return (
            hashlock in self.hashlock_pendinglocks or
            hashlock in self.hashlock_unclaimedlocks
        )

    def is_known(self, hashlock):
        """ True if the a lock with the given hashlock was registered before. """
        return (
            hashlock in self.hashlock_pendinglocks or
            hashlock in self.hashlock_unclaimedlocks or
            hashlock in self.hashlock_unlockedlocks
        )

    def locked(self):
        alllocks = chain(
            self.hashlock_pendinglocks.values(),
            self.hashlock_unclaimedlocks.values(),
            # self.hashlock_unlockedlocks.values()
        )

        return sum(
            lock.lock.amount
            for lock in alllocks
        )

    def register_locked_transfer(self, locked_transfer):
        if not isinstance(locked_transfer, LockedTransfer):
            raise ValueError('transfer must be LockedTransfer')

        lock = locked_transfer.lock
        lockhashed = sha3(lock.as_bytes)

        if self.is_known(lock.hashlock):
            raise ValueError('hashlock is already registered')

        merkletree = self.unclaimed_merkletree()
        merkletree.append(lockhashed)
        new_locksroot = merkleroot(merkletree)

        if locked_transfer.locksroot != new_locksroot:
            raise ValueError(
                'locksroot mismatch expected:{} got:{}'.format(
                    pex(new_locksroot),
                    pex(locked_transfer.locksroot),
                )
            )

        self.hashlock_pendinglocks[lock.hashlock] = PendingLock(lock, lockhashed)
        self.transfer = locked_transfer
        self.hashlock_unlockedlocks = dict()

    def register_direct_transfer(self, direct_transfer):
        if not isinstance(direct_transfer, DirectTransfer):
            raise ValueError('transfer must be a DirectTransfer')

        unclaimed_locksroot = self.merkleroot_for_unclaimed()

        if direct_transfer.locksroot != unclaimed_locksroot:
            raise ValueError('locksroot mismatch expected:{} sent:{}'.format(
                pex(unclaimed_locksroot),
                pex(direct_transfer.locksroot),
            ))

        self.transfer = direct_transfer
        self.hashlock_unlockedlocks = dict()

    def get_lock_by_hashlock(self, hashlock):
        """ Return the corresponding lock for the given `hashlock`. """
        pendinglock = self.hashlock_pendinglocks.get(hashlock)

        if pendinglock:
            return pendinglock.lock

        pendinglock = self.hashlock_unclaimedlocks.get(hashlock)

        if pendinglock:
            return pendinglock.lock

        unlockedlock = self.hashlock_unlockedlocks[hashlock]
        return unlockedlock.lock

    def register_secret(self, secret, hashlock=None):
        if hashlock is None:
            hashlock = sha3(secret)

        if not self.is_pending(hashlock):
            raise ValueError('secret does not unlock any pending lock.')

        pendinglock = self.hashlock_pendinglocks[hashlock]
        del self.hashlock_pendinglocks[hashlock]

        self.hashlock_unclaimedlocks[hashlock] = UnlockPartialProof(
            pendinglock.lock,
            pendinglock.lockhashed,
            secret,
        )

    def claim_lock_by_secret(self, secret, hashlock=None):
        if hashlock is None:
            hashlock = sha3(secret)

        if self.is_pending(hashlock):
            pendinglock = self.hashlock_pendinglocks[hashlock]
            del self.hashlock_pendinglocks[hashlock]

            self.hashlock_unlockedlocks[hashlock] = UnlockPartialProof(
                pendinglock.lock,
                pendinglock.lockhashed,
                secret,
            )

            return pendinglock.lock

        elif self.is_unclaimed(hashlock):
            unclaimedlock = self.hashlock_unclaimedlocks[hashlock]
            del self.hashlock_unclaimedlocks[hashlock]

            self.hashlock_unlockedlocks[hashlock] = unclaimedlock

            return unclaimedlock.lock

        raise ValueError('Unknow hashlock')

    def get_known_unlocks(self):
        """ Generate unlocking proofs for the known secrets. """
        allpartialproof = chain(
            self.hashlock_unclaimedlocks.itervalues(),
            self.hashlock_unlockedlocks.itervalues(),
        )

        return [
            self.compute_proof_for_lock(
                partialproof.secret,
                partialproof.lock,
            )
            for partialproof in allpartialproof
        ]

    def compute_proof_for_lock(self, secret, lock):
        alllocks = chain(
            self.hashlock_pendinglocks.values(),
            self.hashlock_unclaimedlocks.values(),
            self.hashlock_unlockedlocks.values()
        )
        merkletree = [l.lockhashed for l in alllocks]

        # forcing bytes because ethereum.abi doesnt work with bytearray
        lock_encoded = bytes(lock.as_bytes)
        lock_hash = sha3(lock_encoded)
        merkle_proof = [lock_hash]
        # Why is the return value not used here?
        merkleroot(merkletree, merkle_proof)

        return UnlockProof(
            merkle_proof,
            lock_encoded,
            secret,
        )


class ChannelEndState(object):
    """ Tracks the state of one of the participants in a channel. """

    def __init__(self, participant_address, participant_balance):
        # since ethereum only uses integral values we cannot use float/Decimal
        if not isinstance(participant_balance, (int, long)):
            raise ValueError('participant_balance must be an integer.')

        self.contract_balance = participant_balance
        self.address = participant_address

        # amount of asset transferred and unlocked
        self.transferred_amount = 0

        # sequential nonce, current value has not been used.
        # 0 is used in the netting contract to represent the lack of a
        # transfer, so this value must start at 1
        self.nonce = 1

        # contains the last known message with a valid signature and
        # transferred_amount, the secrets revealed since that transfer, and the
        # pending locks
        self.balance_proof = BalanceProof()

    def locked(self):
        """ Return how much asset is locked waiting for a secret. """
        return self.balance_proof.locked()

    def update_contract_balance(self, contract_balance):
        """ Update the contract balance, it must always increase. """
        if contract_balance < self.contract_balance:
            log.error('contract_balance cannot decrease')
            raise ValueError('contract_balance cannot decrease')

        self.contract_balance = contract_balance

    def balance(self, other):
        """ Return the current available balance of the participant. """
        return self.contract_balance - self.transferred_amount + other.transferred_amount

    def distributable(self, other):
        """ Return the available amount of the asset that can be transferred in
        the channel.
        """
        return self.balance(other) - other.locked()

    def compute_merkleroot_with(self, include):
        merkletree = self.balance_proof.unclaimed_merkletree()
        merkletree.append(sha3(include.as_bytes))
        return merkleroot(merkletree)

    def compute_merkleroot_without(self, exclude):
        """ Compute the resulting merkle root if the lock `exclude` is removed. """

        if isinstance(exclude, Lock):
            raise ValueError('exclude must be a Lock')

        temporary_tree = list(self.balance_proof.merkletree)

        if exclude.hashlock not in temporary_tree:
            raise ValueError('unknown lock `exclude`', exclude=exclude)

        exclude_hash = sha3(exclude.as_bytes)
        temporary_tree.remove(exclude_hash)
        root = merkleroot(temporary_tree)

        return root

    # api design: using specialized methods to force the user to register the
    # transfer and the lock in a single step
    def register_locked_transfer(self, locked_transfer):
        """ Register the latest known transfer.

        The sender needs to use this method before sending a locked transfer,
        otherwise the calculate locksroot of the transfer message will be
        invalid and the transfer will be rejected by the partner. Since the
        sender wants the transfer to be accepted by the receiver otherwise the
        transfer won't proceed and the sender won't receive it's fee.

        The receiver needs to use this method to update the container with a
        _valid_ transfer, otherwise the locksroot will not contain the pending
        transfer. The receiver needs to ensure that the merkle root has the
        hashlock include, otherwise it won't be able to claim it.

        Args:
            transfer (LockedTransfer): The transfer to be added.
        """
        self.balance_proof.register_locked_transfer(locked_transfer)

    def register_direct_transfer(self, direct_transfer):
        self.balance_proof.register_direct_transfer(direct_transfer)

    def register_secret(self, secret):
        """ Register a secret so that it can be used in a balance proof.

        Note:
            This methods needs to be called once a `Secret` message is received
            or a `SecretRevealed` event happens.
        """
        self.balance_proof.register_secret(secret)

    def claim_lock(self, partner, secret):
        """ Update the balance by claiming a lock.

        This method needs to be called when the `sender` of the lock sends a
        `Secret` message otherwise the node's locksroot will be out-of-sync and
        messages will be rejected.

        Args:
            secret: The secret being registered.

        Raises:
            InvalidSecret: If there is no lock register for the given secret
                (or `hashlock` if given).
        """
        # Start of the critical read/write section
        lock = self.balance_proof.claim_lock_by_secret(secret)
        amount = lock.amount
        partner.transferred_amount += amount
        # end of the critical read/write section


class ChannelExternalState(object):
    def __init__(self, register_block_alarm, register_channel_for_hashlock,
                 get_block_number, netting_channel):
        self.register_block_alarm = register_block_alarm
        self.register_channel_for_hashlock = register_channel_for_hashlock
        self.get_block_number = get_block_number

        self.netting_channel = netting_channel

        # api design: allow the user to access these attributes as read-only
        # but force him to use the `set_` methods, the use of methods is to
        # signal that additinal code might get executed
        self._opened_block = netting_channel.opened()
        self._closed_block = netting_channel.closed()
        self._settled_block = netting_channel.settled()

        self.callbacks_opened = list()
        self.callbacks_closed = list()
        self.callbacks_settled = list()

    @property
    def opened_block(self):
        return self._opened_block

    @property
    def closed_block(self):
        return self._closed_block

    @property
    def settled_block(self):
        return self._settled_block

    def set_opened(self, block_number):
        if self._opened_block != 0:
            raise RuntimeError('channel is already open')

        self._opened_block = block_number

        for callback in self.callbacks_opened:
            callback(block_number)

    def set_closed(self, block_number):
        if self._closed_block != 0:
            raise RuntimeError('channel is already closed')

        self._closed_block = block_number

        for callback in self.callbacks_closed:
            callback(block_number)

    def set_settled(self, block_number):
        if self._settled_block != 0:
            raise RuntimeError('channel is already settled')

        self._settled_block = block_number

        for callback in self.callbacks_settled:
            callback(block_number)

    def callback_on_opened(self, callback):
        if self._opened_block != 0:
            callback(self._opened_block)

        self.callbacks_opened.append(callback)

    def callback_on_closed(self, callback):
        if self._closed_block != 0:
            callback(self._closed_block)

        self.callbacks_closed.append(callback)

    def callback_on_settled(self, callback):
        if self._settled_block != 0:
            callback(self._settled_block)

        self.callbacks_settled.append(callback)

    def isopen(self):
        if self._closed_block != 0:
            return False

        if self._opened_block != 0:
            return True

        return False

    def update_transfer(self, our_address, transfer):
        return self.netting_channel.update_transfer(our_address, transfer)

    def unlock(self, our_address, unlock_proofs):
        return self.netting_channel.unlock(our_address, unlock_proofs)

    def settle(self):
        return self.netting_channel.settle()


class Channel(object):
    # pylint: disable=too-many-instance-attributes,too-many-arguments

    def __init__(self, our_state, partner_state, external_state,
                 asset_address, reveal_timeout, settle_timeout):

        self.our_state = our_state
        self.partner_state = partner_state

        self.asset_address = asset_address
        self.reveal_timeout = reveal_timeout
        self.settle_timeout = settle_timeout
        self.external_state = external_state

        self.open_event = Event()
        self.close_event = Event()
        self.settle_event = Event()

        external_state.callback_on_opened(lambda _: self.open_event.set())
        external_state.callback_on_closed(lambda _: self.close_event.set())
        external_state.callback_on_settled(lambda _: self.settle_event.set())

        external_state.callback_on_closed(self.channel_closed)

        self.received_transfers = []
        self.sent_transfers = []  #: transfers that were sent, required for settling
        self.on_withdrawable_callbacks = list()  # mapping of transfer to callback list
        self.on_task_completed_callbacks = list()  # XXX naming

    @property
    def isopen(self):
        return self.external_state.isopen()

    @property
    def contract_balance(self):
        """ Return the amount of asset used to open the channel. """
        return self.our_state.contract_balance

    @property
    def transferred_amount(self):
        """ Return how much we transferred to partner. """
        return self.our_state.transferred_amount

    @property
    def balance(self):
        """ Return our current balance.

        Balance is equal to `initial_deposit + received_amount - sent_amount`,
        were both `receive_amount` and `sent_amount` are unlocked.
        """
        return self.our_state.balance(self.partner_state)

    @property
    def distributable(self):
        """ Return the available amount of the asset that our end of the
        channel can transfer to the partner.
        """
        return self.our_state.distributable(self.partner_state)

    @property
    def locked(self):
        """ Return the current amount of our asset that is locked waiting for a
        secret.

        The locked value is equal to locked transfers that have being
        initialized but the secret has not being revealed.
        """
        return self.partner_state.locked()

    @property
    def outstanding(self):
        return self.our_state.locked()

    def register_withdrawable_callback(self, callback):
        self.on_withdrawable_callbacks.append(callback)

    def channel_closed(self, block_number):
        self.external_state.register_block_alarm(self.blockalarm_for_settle)

        balance_proof = self.partner_state.balance_proof

        transfer = balance_proof.transfer
        unlock_proofs = balance_proof.get_known_unlocks()

        self.external_state.update_transfer(self.our_state.address, transfer)
        self.external_state.unlock(self.our_state.address, unlock_proofs)

    def blockalarm_for_settle(self, block_number):
        def _settle():
            for _ in range(3):
                try:
                    self.external_state.settle()
                except:
                    log.exception('Timedout while calling settle')

                # wait for the settle event, it could be our transaction or our
                # partner's
                self.settle_event.wait(0.5)

                if self.settle_event.is_set():
                    log.info('channel automatically settled')
                    return

        if self.external_state.closed_block + self.settle_timeout >= block_number:
            gevent.spawn(_settle)  # don't block the alarm
            return REMOVE_CALLBACK

    def get_state_for(self, node_address_bin):
        if self.our_state.address == node_address_bin:
            return self.our_state

        if self.partner_state.address == node_address_bin:
            return self.partner_state

        raise Exception('Unknow address {}'.format(encode_hex(node_address_bin)))

    def register_secret(self, secret):
        """ Register a secret.

        This wont claim the lock (update the transferred_amount), it will only
        save the secret in case that a proof needs to be created. This method
        can be used for any of the ends of the channel.

        Args:
            secret: The secret that releases a locked transfer.
        """
        hashlock = sha3(secret)

        # receiving a secret (releasing our funds)
        if self.our_state.balance_proof.is_known(hashlock):
            lock = self.our_state.balance_proof.get_lock_by_hashlock(hashlock)

            if log.isEnabledFor(logging.DEBUG):
                log.debug(
                    'SECRET REGISTERED node:%s %s > %s asset:%s hashlock:%s amount:%s',
                    pex(self.our_state.address),
                    pex(self.our_state.address),
                    pex(self.partner_state.address),
                    pex(self.asset_address),
                    pex(hashlock),
                    lock.amount,
                )

            self.our_state.register_secret(secret)

        # sending a secret (updating the mirror)
        elif self.partner_state.balance_proof.is_known(hashlock):
            lock = self.partner_state.balance_proof.get_lock_by_hashlock(hashlock)

            if log.isEnabledFor(logging.DEBUG):
                log.debug(
                    'SECRET REGISTERED node:%s %s > %s asset:%s hashlock:%s amount:%s',
                    pex(self.our_state.address),
                    pex(self.partner_state.address),
                    pex(self.our_state.address),
                    pex(self.asset_address),
                    pex(hashlock),
                    lock.amount,
                )

            self.partner_state.register_secret(secret)

        else:
            raise ValueError('The secret doesnt unlock any hashlock')

    def claim_lock(self, secret):
        hashlock = sha3(secret)

        # receiving a secret (releasing our funds)
        if self.our_state.balance_proof.is_known(hashlock):
            lock = self.our_state.balance_proof.get_lock_by_hashlock(hashlock)

            if log.isEnabledFor(logging.DEBUG):
                log.debug(
                    'ASSET UNLOCKED node:%s %s > %s asset:%s hashlock:%s lockhash:%s amount:%s',
                    pex(self.our_state.address),
                    pex(self.our_state.address),
                    pex(self.partner_state.address),
                    pex(self.asset_address),
                    pex(hashlock),
                    pex(sha3(lock.as_bytes)),
                    lock.amount,
                )

            self.our_state.claim_lock(self.partner_state, secret)

        # sending a secret (updating the mirror)
        elif self.partner_state.balance_proof.is_known(hashlock):
            lock = self.partner_state.balance_proof.get_lock_by_hashlock(hashlock)

            if log.isEnabledFor(logging.DEBUG):
                log.debug(
                    'ASSET UNLOCKED node:%s %s > %s asset:%s hashlock:%s lockhash:%s amount:%s',
                    pex(self.our_state.address),
                    pex(self.partner_state.address),
                    pex(self.our_state.address),
                    pex(self.asset_address),
                    pex(hashlock),
                    pex(sha3(lock.as_bytes)),
                    lock.amount,
                )

            self.partner_state.claim_lock(self.our_state, secret)

        else:
            raise ValueError('The secret doesnt unlock any hashlock')

    def register_transfer(self, transfer):
        """ Register a signed transfer, updating the channel's state accordingly. """

        if transfer.recipient == self.partner_state.address:
            self.register_transfer_from_to(
                transfer,
                from_state=self.our_state,
                to_state=self.partner_state,
            )

            self.sent_transfers.append(transfer)

        elif transfer.recipient == self.our_state.address:
            self.register_transfer_from_to(
                transfer,
                from_state=self.partner_state,
                to_state=self.our_state,
            )
            self.received_transfers.append(transfer)

        else:
            raise ValueError('Invalid address')

    def register_transfer_from_to(self, transfer, from_state, to_state):  # noqa pylint: disable=too-many-branches
        """ Validates and register a signed transfer, updating the channel's state accordingly.

        Note:
            The transfer must be register before it is sent, not on
            acknowledgement. That is necessary for to reasons:

            - Guarantee that the transfer is valid.
            - Avoiding sending a new transaction without funds.

        Raises:
            InsufficientBalance: If the transfer is negative or above the distributable amount.
            InvalidLocksRoot: If locksroot check fails.
            InvalidLockTime: If the transfer has expired.
            InvalidNonce: If the expected nonce does not match.
            InvalidSecret: If there is no lock registered for the given secret.
            ValueError: If there is an address mismatch (asset or node address).
        """
        if transfer.asset != self.asset_address:
            raise ValueError('Asset address mismatch')

        if transfer.recipient != to_state.address:
            raise ValueError('Unknow recipient')

        if transfer.sender != from_state.address:
            raise ValueError('Unsigned transfer')

        # nonce is changed only when a transfer is un/registered, if the test
        # fail either we are out of sync, a message out of order, or it's an
        # forged transfer
        if transfer.nonce < 1 or transfer.nonce != from_state.nonce:
            raise InvalidNonce(transfer)

        # if the locksroot is out-of-sync (because a transfer was created while
        # a Secret was in trafic) the balance _will_ be wrong, so first check
        # the locksroot and then the balance
        if isinstance(transfer, LockedTransfer):
            block_number = self.external_state.get_block_number()

            if to_state.balance_proof.is_pending(transfer.lock.hashlock):
                raise ValueError('hashlock is already registered')

            # As a receiver: Check that all locked transfers are registered in
            # the locksroot, if any hashlock is missing there is no way to
            # claim it while the channel is closing
            expected_locksroot = to_state.compute_merkleroot_with(transfer.lock)
            if expected_locksroot != transfer.locksroot:
                if log.isEnabledFor(logging.ERROR):
                    log.error(
                        'LOCKSROOT MISMATCH node:%s %s > %s lockhash:%s lockhashes:%s',
                        pex(self.our_state.address),
                        pex(from_state.address),
                        pex(to_state.address),
                        pex(sha3(transfer.lock.as_bytes)),
                        lpex(to_state.balance_proof.unclaimed_merkletree()),
                        expected_locksroot=pex(expected_locksroot),
                        received_locksroot=pex(transfer.locksroot),
                    )

                raise InvalidLocksRoot(transfer)

            # As a receiver: If the lock expiration is larger than the settling
            # time a secret could be revealed after the channel is settled and
            # we won't be able to claim the asset
            if not transfer.lock.expiration - block_number < self.settle_timeout:
                log.error(
                    "Transfer expiration doesn't allow for correct settlement.",
                    lock_expiration=transfer.lock.expiration,
                    current_block=block_number,
                    settle_timeout=self.settle_timeout,
                )

                raise ValueError("Transfer expiration doesn't allow for correct settlement.")

            if not transfer.lock.expiration - block_number > self.reveal_timeout:
                log.error(
<<<<<<< HEAD
                    'Expiration smaller too small.',
=======
                    'Expiration smaller than the minimum required.',
>>>>>>> fd0e65d9
                    lock_expiration=transfer.lock.expiration,
                    current_block=block_number,
                    reveal_timeout=self.reveal_timeout,
                )

                raise ValueError('Expiration smaller than the minimum required.')
<<<<<<< HEAD

        # only check the balance if the locksroot matched
        if transfer.transferred_amount < from_state.transferred_amount:
            if log.isEnabledFor(logging.ERROR):
                log.error(
                    'NEGATIVE TRANSFER node:%s %s > %s %s',
                    pex(self.our_state.address),
                    pex(from_state.address),
                    pex(to_state.address),
                    transfer,
                )

            raise ValueError('Negative transfer')

        amount = transfer.transferred_amount - from_state.transferred_amount
        distributable = from_state.distributable(to_state)

        if amount > distributable:
            raise InsufficientBalance(transfer)

        if isinstance(transfer, LockedTransfer):
            if amount + transfer.lock.amount > distributable:
                raise InsufficientBalance(transfer)
=======
>>>>>>> fd0e65d9

        # all checks need to be done before the internal state of the channel
        # is changed, otherwise if a check fails and state was changed the
        # channel will be left trashed

        if isinstance(transfer, LockedTransfer):
            if log.isEnabledFor(logging.DEBUG):
                log.debug(
                    'REGISTERED LOCK node:%s %s > %s currentlocksroot:%s lockhashes:%s',
                    pex(self.our_state.address),
                    pex(from_state.address),
                    pex(to_state.address),
                    pex(to_state.balance_proof.merkleroot_for_unclaimed()),
                    lpex(to_state.balance_proof.unclaimed_merkletree()),

                    lock_amount=transfer.lock.amount,
                    lock_expiration=transfer.lock.expiration,
                    lock_hashlock=pex(transfer.lock.hashlock),
                    lockhash=pex(sha3(transfer.lock.as_bytes)),
                )

            to_state.register_locked_transfer(transfer)

            # register this channel as waiting for the secret (the secret can
            # be revealed through a message or an blockchain log)
            self.external_state.register_channel_for_hashlock(
                self,
                transfer.lock.hashlock,
            )

        if isinstance(transfer, DirectTransfer):
            to_state.register_direct_transfer(transfer)

        from_state.transferred_amount = transfer.transferred_amount
        from_state.nonce += 1

        if isinstance(transfer, DirectTransfer):
            # if we are the recipient, spawn callback for incoming transfers
            if transfer.recipient == self.our_state.address:
                for callback in self.on_withdrawable_callbacks:
                    gevent.spawn(
                        callback,
                        transfer.asset,
                        transfer.recipient,
                        transfer.sender,  # 'initiator' is sender here
                        transfer.transferred_amount,
                        None  # no hashlock in DirectTransfer
                    )

            # if we are the sender, call the 'success' callback
            elif from_state.address == self.our_state.address:
                callbacks_to_remove = list()
                for callback in self.on_task_completed_callbacks:
                    result = callback(task=None, success=True)  # XXX maybe use gevent.spawn()

                    if result is True:
                        callbacks_to_remove.append(callback)

                for callback in callbacks_to_remove:
                    self.on_task_completed_callbacks.remove(callback)

        if log.isEnabledFor(logging.DEBUG):
            log.debug(
                'REGISTERED TRANSFER node:%s %s > %s '
                'transfer:%s transferred_amount:%s nonce:%s '
                'current_locksroot:%s',
                pex(self.our_state.address),
                pex(from_state.address),
                pex(to_state.address),
                repr(transfer),
                from_state.transferred_amount,
                from_state.nonce,
                pex(to_state.balance_proof.merkleroot_for_unclaimed()),
            )

    def create_directtransfer(self, amount, identifier):
        """ Return a DirectTransfer message.

        This message needs to be signed and registered with the channel before
        sent.
        """
        if not self.isopen:
            raise ValueError('The channel is closed')

        from_ = self.our_state
        to_ = self.partner_state

        distributable = from_.distributable(to_)

        if amount <= 0 or amount > distributable:
            log.debug(
                'Insufficient funds',
                amount=amount,
                distributable=distributable,
            )

            raise ValueError('Insufficient funds')

        transferred_amount = from_.transferred_amount + amount
        current_locksroot = to_.balance_proof.merkleroot_for_unclaimed()

        return DirectTransfer(
            identifier=identifier,
            nonce=from_.nonce,
            asset=self.asset_address,
            transferred_amount=transferred_amount,
            recipient=to_.address,
            locksroot=current_locksroot,
        )

    def create_lockedtransfer(self, amount, identifier, expiration, hashlock):
        """ Return a LockedTransfer message.

        This message needs to be signed and registered with the channel before sent.
        """
        if not self.isopen:
            raise ValueError('The channel is closed')

        block_number = self.external_state.get_block_number()

        # expiration is not sufficient for guarantee settling
        if expiration - block_number >= self.settle_timeout:
            log.debug(
                "Transfer expiration doesn't allow for corret settlement.",
                expiration=expiration,
                block_number=block_number,
                settle_timeout=self.settle_timeout,
            )

            raise ValueError('Invalid expiration')

        if expiration - self.reveal_timeout < block_number:
            log.debug(
                'Expiration smaller than the minimum required.',
                expiration=expiration,
                block_number=block_number,
                reveal_timeout=self.reveal_timeout,
            )

            raise ValueError('Invalid expiration')

        from_ = self.our_state
        to_ = self.partner_state

        distributable = from_.distributable(to_)

        if amount <= 0 or amount > distributable:
            log.debug(
                'Insufficient funds',
                amount=amount,
                distributable=distributable,
            )
            raise ValueError('Insufficient funds')

        lock = Lock(amount, expiration, hashlock)

        updated_locksroot = to_.compute_merkleroot_with(include=lock)
        transferred_amount = from_.transferred_amount

        return LockedTransfer(
            identifier=identifier,
            nonce=from_.nonce,
            asset=self.asset_address,
            transferred_amount=transferred_amount,
            recipient=to_.address,
            locksroot=updated_locksroot,
            lock=lock,
        )

    def create_mediatedtransfer(self, transfer_initiator, transfer_target, fee,
                                amount, identifier, expiration, hashlock):
        """ Return a MediatedTransfer message.

        This message needs to be signed and registered with the channel before
        sent.

        Args:
            transfer_initiator (address): The node that requested the transfer.
            transfer_target (address): The final destination node of the transfer
            amount (float): How much of an asset is being transfered.
            expiration (int): The maximum block number until the transfer
                message can be received.
        """

        locked_transfer = self.create_lockedtransfer(
            amount,
            identifier,
            expiration,
            hashlock,
        )

        mediated_transfer = locked_transfer.to_mediatedtransfer(
            transfer_target,
            transfer_initiator,
            fee,
        )
        return mediated_transfer

    def create_refundtransfer_for(self, transfer):
        """ Return RefundTransfer for `transfer`. """
        lock = transfer.lock

        if not self.our_state.balance_proof.is_pending(lock.hashlock):
            raise ValueError('Unknow hashlock')

        locked_transfer = self.create_lockedtransfer(
            lock.amount,
            1,  # TODO: Perhaps add identifier in the refund transfer too?
            lock.expiration,
            lock.hashlock,
        )

        cancel_transfer = locked_transfer.to_refundtransfer()

        return cancel_transfer

    def create_timeouttransfer_for(self, transfer):
        """ Return a TransferTimeout for `transfer`. """
        lock = transfer.lock

        if not self.our_state.balance_proof.is_pending(lock.hashlock):
            raise ValueError('Unknow hashlock')

        return TransferTimeout(
            transfer.hash,
            lock.hashlock,
        )<|MERGE_RESOLUTION|>--- conflicted
+++ resolved
@@ -780,18 +780,13 @@
 
             if not transfer.lock.expiration - block_number > self.reveal_timeout:
                 log.error(
-<<<<<<< HEAD
-                    'Expiration smaller too small.',
-=======
                     'Expiration smaller than the minimum required.',
->>>>>>> fd0e65d9
                     lock_expiration=transfer.lock.expiration,
                     current_block=block_number,
                     reveal_timeout=self.reveal_timeout,
                 )
 
                 raise ValueError('Expiration smaller than the minimum required.')
-<<<<<<< HEAD
 
         # only check the balance if the locksroot matched
         if transfer.transferred_amount < from_state.transferred_amount:
@@ -815,8 +810,6 @@
         if isinstance(transfer, LockedTransfer):
             if amount + transfer.lock.amount > distributable:
                 raise InsufficientBalance(transfer)
-=======
->>>>>>> fd0e65d9
 
         # all checks need to be done before the internal state of the channel
         # is changed, otherwise if a check fails and state was changed the
